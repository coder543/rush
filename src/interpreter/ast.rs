--- conflicted
+++ resolved
@@ -39,21 +39,20 @@
 pub struct Function {
     name: Ident,
     args: Vec<Ident>,
-<<<<<<< HEAD
-    body: Expr
+    body: Vec<Expr>
 }
 
+#[derive(Clone, Debug, PartialEq, PartialOrd)]
 pub struct For {
     loopvar: Ident,
     iterator: Expr,
-    body: Expr
+    body: Vec<Expr>
 }
 
+#[derive(Clone, Debug, PartialEq, PartialOrd)]
 pub struct While {
     condition: Expr,
-    body: Expr
-=======
-    body: Vec<Expr>,
+    body: Vec<Expr>
 }
 
 impl Function {
@@ -79,5 +78,4 @@
 
 fn parse_exprs(tokenizer: RushTokenizer) -> Result<(Vec<Expr>, RushTokenizer), String> {
     unimplemented!();
->>>>>>> 5fc2364f
 }